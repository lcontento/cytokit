[![Build Status](https://travis-ci.org/hammerlab/cytokit.svg?branch=master)](https://travis-ci.org/hammerlab/cytokit)
[![Coverage Status](https://coveralls.io/repos/github/hammerlab/cytokit/badge.svg)](https://coveralls.io/github/hammerlab/cytokit)

## Cytokit

Cytokit is a collection of tools for quantifying and analyzing properties of individual cells in large fluorescent microscopy
datasets with a focus on those generated from multiplexed staining protocols.  This includes a GPU-accelerated image processing pipeline (via TensorFlow), 
CLI tools for batch processing of experimental replicates (often requiring conditional configuration, as things tend go 
wrong when capturing hundreds of thousands of microscope images over a period of hours or days), 
and visualization UIs (either Cytokit Explorer or CellProfiler Analyst).

<<<<<<< HEAD
=======
Cytokit runs in a Python 3 environment but also comes (via Docker) with CellProfiler (Python 2) and Ilastik installations.

>>>>>>> 88ce27ee
For more information, see: [Cytokit: A single-cell analysis toolkit for high dimensional fluorescent microscopy imaging](https://doi.org/10.1101/460980)
  
  
### Quick Start

Installing and configuring Cytokit currently involves little more than installing [nvidia-docker](https://github.com/nvidia/nvidia-docker/wiki/Installation-(version-2.0)) 
and building or downloading the Cytokit container image, but this inherently limits support to Linux operating 
systems for GPU-acceleration.  Additional limitations include:

- There is currently no CPU-only docker image 
- Generating and running pipelines requires working knowledge of JupyterLab and a little tolerance for yaml/json files as well as command lines
- Only tiff files are supported as a raw input image format
- Deconvolution requires manual configuration of microscope attributes like filter wavelengths, immersion media, and numerical aperture (though support to infer much of this based on the imaging platform may be added in the future)
- 3 dimensional images are supported but cell segmentation and related outputs are currently 2 dimensional 
- General system requirements include at least 24G RAM and 8G of GPU memory (per GPU)

Once nvidia-docker is installed, the container can be launched and used as follows:

```bash
nvidia-docker pull eczech/cytokit:latest

# Set LOCAL_IMAGE_DATA_DIR variable to a host directory for data sharing
# and persistent storage between container runs
export LOCAL_IMAGE_DATA_DIR=/tmp 

# Run the container with an attached volume to contain raw images and results  
nvidia-docker run --rm -ti -p 8888:8888 -p 8787:8787 -p 8050:8050 \
-v $LOCAL_IMAGE_DATA_DIR:/lab/data \
eczech/cytokit
```

This will launch JupyterLab on port 8888.  After navigating to localhost:8888 and entering the access token 
printed on the command line following ```nvidia-docker run```, you can then run an example notebook 
like [cellular_marker_profiling_example](python/notebooks/examples/marker_profiling_example.ipynb), which can be found 
at ```/lab/repos/cytokit/python/notebooks/examples``` in the JupyterLab file navigator. 

#### Using a Specific Release

To use a release-specific container, the instructions above can be modified as such where the below 
example shows how to launch the ```0.1.1``` container:

```bash
nvidia-docker pull eczech/cytokit:0.1.1
export LOCAL_IMAGE_DATA_DIR=/tmp   
nvidia-docker run --rm -ti -p 8888:8888 -p 8787:8787 -p 8050:8050 \
-v $LOCAL_IMAGE_DATA_DIR:/lab/data \
eczech/cytokit:0.1.1
``` 

### Example

One of the goals of Cytokit is to make it as easy as possible to reproduce complicated workflows on big image datasets and to that end, the majority of the logic that drives how Cytokit functions is determined by json/yaml configurations.  
Starting from template configurations like this sample [Test Experiment](python/pipeline/tests/data/experiment/cellular-marker-small/config/experiment.yaml) and more realistically, this [CODEX BALBc1](pub/config/codex-spleen/experiment.yaml) configuration, pipelines are meant to work as bash scripts executing small variants on these parameterizations for evaluation against one another.  Here is a bash script demonstrating how this often works:

```bash
EXPERIMENT_DATA_DIR=/lab/data/201801-codex-lung

for REPLICATE in "201801-codex-lung-01" "201801-codex-lung-02"; do
    DATA_DIR=$EXPERIMENT_DATA_DIR/$REPLICATE
    
    # This command will generate 3 processing variants to run:
    # v01 - Cell object determined as fixed radius from nuclei
    # v02 - Cell object determined by membrane stain
    # v03 - 5x5 grid subset with deconvolution applied and before/after channels extracted
    cytokit config editor --base-config-path=template_config.yaml --output-dir=$DATA_DIR/output \
      set processor.cytometry.segmentation_params.nucleus_dilation 10 \
    save_variant v01/config reset \
      set processor.cytometry.membrane_channel_name CD45 \
    save_variant v02/config reset \
      set acquisition.region_height 5 \
      set acquisition.region_width 5 \
      set processor.args.run_deconvolution True \
      add operator '{extract: {name:deconvolution, channels:[raw_DAPI,proc_DAPI]}}' \
    save_variant v03/config exit 
    
    # Run everything for each variant of this experiment
    for VARIANT in v01 v02 v03; do
        OUTPUT_DIR=$DATA_DIR/output/$VARIANT
        CONFIG_DIR=$OUTPUT_DIR/config
        cytokit processor run_all --config-path=$CONFIG_DIR --data-dir=$OUTPUT_DIR --output-dir=$OUTPUT_DIR
        cytokit operator run_all  --config-path=$CONFIG_DIR --data-dir=$OUTPUT_DIR 
        cytokit analysis run_all  --config-path=$CONFIG_DIR --data-dir=$OUTPUT_DIR 
    done
done
```

The above, when executed, would produce several things:

1. 5D tiles with processed image data (which can be reused without having to restart from raw data) 
2. 5D tile extracts corresponding to user-defined slices (e.g. raw vs processed DAPI images above) as well as montages of these tiles (e.g. stitchings of 16 2048x2048 images on 4x4 grid into single 8192x8192 images)
3. CSV/FCS files with single-cell data
4. Final yaml configuration files representing how each variant was defined

For example, an ad-hoc extraction like this (which could also be defined in the configuration files):

```bash
cytokit operator extract --name='primary_markers' --z='best' \
  --channels=['proc_dapi','proc_cd3','proc_cd4','proc_cd8','cyto_cell_boundary','cyto_nucleus_boundary']
```

Would produce 5D hyperstack images that could be loaded into ImageJ and blended together:

<img src="docs/images/cytokit_tcell_example_5.jpg" width="872" height="509"/>

*Human T Cells stained for DAPI (gray), CD3 (blue), CD4 (red), CD8 (green) and with nucleus outline (light green), cell outline (light red)*

### Cytokit Explorer UI

After processing an experiment, the Explorer UI application can be run within the same docker container
for fast visualization of the relationship between spatial features of cells and fluorescent signal 
intensities:

<img src="https://storage.googleapis.com/cytokit/docs/images/explorer_screencast.gif" width="100%"/>

[High-Res Version](https://storage.googleapis.com/cytokit/docs/images/explorer_screencast_720p.mp4)

See the [Cytokit Explorer](python/applications/cytokit_app/explorer/README.md) docs for more details.

### CellProfiler Analyst

In addition to Cytokit Explorer, exports can also be generated using CellProfiler (CP) directly.  This makes it possible
to ammend a configuration with a line like this to generate both CP spreadhseets and a SQLite DB compatible with
CellProfiler Analyst (see [pub/config/codex-spleen/experiment.yaml](pub/config/codex-spleen/experiment.yaml)):

```YAML
analysis:
  - cellprofiler_quantification: 
    - export_csv: true
    - export_db: true
    - export_db_objects_separately: true
```

These screenshots from CellProfiler Analyst 2.2.1 show a reconstruction of plots used in the CODEX publication
based on data generated by dynamic construction and execution of a CP 3.1.8 pipeline (see
 [pub/analysis/codex-spleen/pipeline_execution.sh](pub/analysis/codex-spleen/pipeline_execution.sh)):

<img src="docs/images/cpa_codex_spleen_figs.png"/>

### CellProfiler Integration

CellProfiler is not easy to use programmatically as it is used here.  There is no official Python API 
and direct access to the internals has to be informed largely based on tests and other source code, but
for any interested power-users, here are some parts of this project that may be useful resources:

- **Installation**: The [Dockerfile](docker/Dockerfile.prd) shows how to bootstrap a minimal 
Python 2.7 environment compatible with CellProfiler 3.1.8
- **Configuration**: The [cpcli.py](python/external/cellprofiler/cpcli.py) script demonstrates how to build a CP
pipeline programmatically (in this case segmented objects are provided to the pipeline that only does 
quantification and export)
- **Analysis**: When exported data from CP in a docker container, the paths in csv files or inserted into 
a database will all be relative to a container.  One simple solution to this problem is to simply create a 
local ```/lab/data``` folder with copies of the information from the container that you would like to analyze.  
A little more information on this can be found at [pub/analysis/codex-spleen/README.md](pub/analysis/codex-spleen/README.md).



### Custom Segmentation

While the purpose of this pipeline is to perform image preprocessing and segmentation, the semantics of that 
segmentation often change.  Depending on the experimental context, the provided cell nucleus segmentation may not 
be adequate and if a different segmentation methodology is required then any custom logic can be added to the 
pipeline as in the [mc38-spheroid](pub/analysis/mc38-spheroid) example.  Specifically, a [custom segmentation
implementation](pub/analysis/mc38-spheroid/spheroid_cytometer.py) is used here to identify spheroids rather 
than cells.

### Messaging Caveats

Errors in processor logs that can safely be ignored:

- **tornado.iostream.StreamClosedError: Stream is closed**: These often follow the completion of successful
pipeline runs.  These can hopefully be eliminated in the future with a dask upgrade but for now they can simply
be ignored.
 
#### CODEX Backport

As a small piece of standalone functionality, instructions can be found here for how to
run deconvolution on CODEX samples: [Standalone Deconvolution Instructions](python/external/deconvolution)<|MERGE_RESOLUTION|>--- conflicted
+++ resolved
@@ -9,11 +9,8 @@
 wrong when capturing hundreds of thousands of microscope images over a period of hours or days), 
 and visualization UIs (either Cytokit Explorer or CellProfiler Analyst).
 
-<<<<<<< HEAD
-=======
 Cytokit runs in a Python 3 environment but also comes (via Docker) with CellProfiler (Python 2) and Ilastik installations.
 
->>>>>>> 88ce27ee
 For more information, see: [Cytokit: A single-cell analysis toolkit for high dimensional fluorescent microscopy imaging](https://doi.org/10.1101/460980)
   
   
