--- conflicted
+++ resolved
@@ -4,10 +4,7 @@
 import logging
 logger = logging.getLogger(__name__)
 
-<<<<<<< HEAD
 DEFAULT_CACHE_DIR = osp.join('.cytokit', 'cache')
-=======
->>>>>>> 1a93ce9f
 ENV_CACHE_DIR = 'CODEX_CACHE_DIR'
 ENV_DATA_DIR = 'CODEX_DATA_DIR'
 
@@ -19,7 +16,6 @@
 
 
 def get_cache_dir():
-<<<<<<< HEAD
     # Use explicit cache location, if set
     if os.getenv(ENV_CACHE_DIR):
         return os.getenv(ENV_CACHE_DIR)
@@ -28,9 +24,6 @@
         return osp.join(os.getenv(ENV_DATA_DIR), DEFAULT_CACHE_DIR)
     # Otherwise, use path under home directory
     return osp.expanduser(osp.join('~', DEFAULT_CACHE_DIR))
-=======
-    return os.getenv(ENV_CACHE_DIR, osp.join(get_data_dir(), '.codex', 'cache'))
->>>>>>> 1a93ce9f
 
 
 def _resolve_cache_path(path):
